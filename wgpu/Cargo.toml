[package]
name = "iced_wgpu"
version = "0.10.0"
authors = ["Héctor Ramón Jiménez <hector0193@gmail.com>"]
edition = "2021"
description = "A wgpu renderer for Iced"
license = "MIT AND OFL-1.1"
repository = "https://github.com/iced-rs/iced"

[features]
geometry = ["iced_graphics/geometry", "lyon"]
image = ["iced_graphics/image"]
svg = ["resvg"]

[dependencies]
wgpu = "0.15"
<<<<<<< HEAD
=======
wgpu_glyph = "0.19"
glyph_brush = "0.7"
>>>>>>> 4b05f42f
raw-window-handle = "0.5"
log = "0.4"
guillotiere = "0.6"
futures = "0.3"
bitflags = "1.2"
once_cell = "1.0"
rustc-hash = "1.1"

[target.'cfg(target_arch = "wasm32")'.dependencies]
wgpu = { version = "0.14", features = ["webgl"] }

[dependencies.twox-hash]
version = "1.6"
default-features = false

[target.'cfg(not(target_arch = "wasm32"))'.dependencies.twox-hash]
version = "1.6.1"
features = ["std"]

[dependencies.bytemuck]
version = "1.9"
features = ["derive"]

<<<<<<< HEAD
=======
[dependencies.iced_native]
version = "0.10"
path = "../native"

>>>>>>> 4b05f42f
[dependencies.iced_graphics]
version = "0.8"
path = "../graphics"

[dependencies.glyphon]
version = "0.2"
git = "https://github.com/hecrj/glyphon.git"
rev = "6601deec1c7595f8fd5f83f929b2497104905400"

[dependencies.encase]
version = "0.3.0"
features = ["glam"]

[dependencies.glam]
version = "0.21.3"

[dependencies.lyon]
version = "1.0"
optional = true

[dependencies.resvg]
version = "0.29"
optional = true

[dependencies.tracing]
version = "0.1.6"
optional = true

[package.metadata.docs.rs]
rustdoc-args = ["--cfg", "docsrs"]
all-features = true<|MERGE_RESOLUTION|>--- conflicted
+++ resolved
@@ -14,11 +14,6 @@
 
 [dependencies]
 wgpu = "0.15"
-<<<<<<< HEAD
-=======
-wgpu_glyph = "0.19"
-glyph_brush = "0.7"
->>>>>>> 4b05f42f
 raw-window-handle = "0.5"
 log = "0.4"
 guillotiere = "0.6"
@@ -42,13 +37,6 @@
 version = "1.9"
 features = ["derive"]
 
-<<<<<<< HEAD
-=======
-[dependencies.iced_native]
-version = "0.10"
-path = "../native"
-
->>>>>>> 4b05f42f
 [dependencies.iced_graphics]
 version = "0.8"
 path = "../graphics"
