//! Display images in your user interface.

<<<<<<< HEAD
use crate::{layout, Element, Hasher, Layout, Length, Point, Size, Widget};
=======
use crate::{layout, Element, Hasher, Layout, Length, Point, Widget};
>>>>>>> 5adefdf6

use std::hash::Hash;

/// A frame that displays an image while keeping aspect ratio.
///
/// # Example
///
/// ```
/// # use iced_native::Image;
///
/// let image = Image::new("resources/ferris.png");
/// ```
#[derive(Debug)]
pub struct Image {
    /// The image path
    pub path: String,

    /// The width of the image
    pub width: Length,

    /// The height of the image
    pub height: Length,
}

impl Image {
    /// Creates a new [`Image`] with the given path.
    ///
    /// [`Image`]: struct.Image.html
    pub fn new<T: Into<String>>(path: T) -> Self {
        Image {
            path: path.into(),
            width: Length::Shrink,
            height: Length::Shrink,
        }
    }

    /// Sets the width of the [`Image`] boundaries.
    ///
    /// [`Image`]: struct.Image.html
    pub fn width(mut self, width: Length) -> Self {
        self.width = width;
        self
    }

    /// Sets the height of the [`Image`] boundaries.
    ///
    /// [`Image`]: struct.Image.html
    pub fn height(mut self, height: Length) -> Self {
        self.height = height;
        self
    }
}

impl<Message, Renderer> Widget<Message, Renderer> for Image
where
    Renderer: self::Renderer,
{
    fn width(&self) -> Length {
        self.width
    }

    fn height(&self) -> Length {
        self.height
    }

    fn layout(
        &self,
        renderer: &Renderer,
        limits: &layout::Limits,
    ) -> layout::Node {
        let (width, height) = renderer.dimensions(&self.path);

        let aspect_ratio = width as f32 / height as f32;

        // TODO: Deal with additional cases
        let (width, height) = match (self.width, self.height) {
            (Length::Units(width), _) => (
                self.width,
                Length::Units((width as f32 / aspect_ratio).round() as u16),
            ),
            (_, _) => {
                (Length::Units(width as u16), Length::Units(height as u16))
            }
        };

        let mut size = limits.width(width).height(height).resolve(Size::ZERO);

        size.height = size.width / aspect_ratio;

        layout::Node::new(size)
    }

    fn draw(
        &self,
        renderer: &mut Renderer,
        layout: Layout<'_>,
        _cursor_position: Point,
    ) -> Renderer::Output {
        renderer.draw(&self, layout)
    }

    fn hash_layout(&self, state: &mut Hasher) {
        self.width.hash(state);
        self.height.hash(state);
    }
}

/// The renderer of an [`Image`].
///
/// Your [renderer] will need to implement this trait before being able to use
/// an [`Image`] in your user interface.
///
/// [`Image`]: struct.Image.html
/// [renderer]: ../../renderer/index.html
pub trait Renderer: crate::Renderer {
    fn dimensions(&self, path: &str) -> (u32, u32);

    /// Draws an [`Image`].
    ///
    /// [`Image`]: struct.Image.html
    fn draw(&mut self, image: &Image, layout: Layout<'_>) -> Self::Output;
}

impl<'a, Message, Renderer> From<Image> for Element<'a, Message, Renderer>
where
    Renderer: self::Renderer,
{
    fn from(image: Image) -> Element<'a, Message, Renderer> {
        Element::new(image)
    }
}<|MERGE_RESOLUTION|>--- conflicted
+++ resolved
@@ -1,10 +1,6 @@
 //! Display images in your user interface.
 
-<<<<<<< HEAD
 use crate::{layout, Element, Hasher, Layout, Length, Point, Size, Widget};
-=======
-use crate::{layout, Element, Hasher, Layout, Length, Point, Widget};
->>>>>>> 5adefdf6
 
 use std::hash::Hash;
 
