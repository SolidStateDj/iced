//! Display fields that can be filled with text.
//!
//! A [`TextInput`] has some local [`State`].
mod editor;
mod value;

pub mod cursor;

pub use cursor::Cursor;
pub use value::Value;

use editor::Editor;

use crate::alignment;
use crate::event::{self, Event};
use crate::keyboard;
use crate::layout;
use crate::mouse::{self, click};
use crate::renderer;
use crate::text::{self, Text};
use crate::touch;
use crate::{
    Clipboard, Color, Element, Layout, Length, Padding, Point, Rectangle,
    Shell, Size, Vector, Widget,
};

pub use iced_style::text_input::{Style, StyleSheet};

/// A field that can be filled with text.
///
/// # Example
/// ```
/// # use iced_native::renderer::Null;
/// # use iced_native::widget::text_input;
/// #
/// # pub type TextInput<'a, Message> = iced_native::widget::TextInput<'a, Message, Null>;
/// #[derive(Debug, Clone)]
/// enum Message {
///     TextInputChanged(String),
/// }
///
/// let mut state = text_input::State::new();
/// let value = "Some text";
///
/// let input = TextInput::new(
///     &mut state,
///     "This is the placeholder...",
///     value,
///     Message::TextInputChanged,
/// )
/// .padding(10);
/// ```
/// ![Text input drawn by `iced_wgpu`](https://github.com/iced-rs/iced/blob/7760618fb112074bc40b148944521f312152012a/docs/images/text_input.png?raw=true)
#[allow(missing_debug_implementations)]
pub struct TextInput<'a, Message, Renderer: text::Renderer> {
    state: &'a mut State,
    placeholder: String,
    value: Value,
    is_secure: bool,
    font: Renderer::Font,
    width: Length,
    padding: Padding,
    size: Option<u16>,
    on_change: Box<dyn Fn(String) -> Message + 'a>,
    on_submit: Option<Message>,
    style_sheet: Box<dyn StyleSheet + 'a>,
}

impl<'a, Message, Renderer> TextInput<'a, Message, Renderer>
where
    Message: Clone,
    Renderer: text::Renderer,
{
    /// Creates a new [`TextInput`].
    ///
    /// It expects:
    /// - some [`State`]
    /// - a placeholder
    /// - the current value
    /// - a function that produces a message when the [`TextInput`] changes
    pub fn new<F>(
        state: &'a mut State,
        placeholder: &str,
        value: &str,
        on_change: F,
    ) -> Self
    where
        F: 'a + Fn(String) -> Message,
    {
        TextInput {
            state,
            placeholder: String::from(placeholder),
            value: Value::new(value),
            is_secure: false,
            font: Default::default(),
            width: Length::Fill,
            padding: Padding::ZERO,
            size: None,
            on_change: Box::new(on_change),
            on_submit: None,
            style_sheet: Default::default(),
        }
    }

    /// Converts the [`TextInput`] into a secure password input.
    pub fn password(mut self) -> Self {
        self.is_secure = true;
        self
    }

    /// Sets the [`Font`] of the [`Text`].
    ///
    /// [`Font`]: crate::widget::text::Renderer::Font
    /// [`Text`]: crate::widget::Text
    pub fn font(mut self, font: Renderer::Font) -> Self {
        self.font = font;
        self
    }
    /// Sets the width of the [`TextInput`].
    pub fn width(mut self, width: Length) -> Self {
        self.width = width;
        self
    }

    /// Sets the [`Padding`] of the [`TextInput`].
    pub fn padding<P: Into<Padding>>(mut self, padding: P) -> Self {
        self.padding = padding.into();
        self
    }

    /// Sets the text size of the [`TextInput`].
    pub fn size(mut self, size: u16) -> Self {
        self.size = Some(size);
        self
    }

    /// Sets the message that should be produced when the [`TextInput`] is
    /// focused and the enter key is pressed.
    pub fn on_submit(mut self, message: Message) -> Self {
        self.on_submit = Some(message);
        self
    }

    /// Sets the style of the [`TextInput`].
    pub fn style(
        mut self,
        style_sheet: impl Into<Box<dyn StyleSheet + 'a>>,
    ) -> Self {
        self.style_sheet = style_sheet.into();
        self
    }

    /// Returns the current [`State`] of the [`TextInput`].
    pub fn state(&self) -> &State {
        self.state
    }
}

/// Computes the layout of a [`TextInput`].
pub fn layout<Renderer>(
    renderer: &Renderer,
    limits: &layout::Limits,
    width: Length,
    padding: Padding,
    size: Option<u16>,
) -> layout::Node
where
    Renderer: text::Renderer,
{
    let text_size = size.unwrap_or(renderer.default_size());

    let limits = limits
        .pad(padding)
        .width(width)
        .height(Length::Units(text_size));

    let mut text = layout::Node::new(limits.resolve(Size::ZERO));
    text.move_to(Point::new(padding.left.into(), padding.top.into()));

    layout::Node::with_children(text.size().pad(padding), vec![text])
}

/// Processes an [`Event`] and updates the [`State`] of a [`TextInput`]
/// accordingly.
pub fn update<'a, Message, Renderer>(
    event: Event,
    layout: Layout<'_>,
    cursor_position: Point,
    renderer: &Renderer,
    clipboard: &mut dyn Clipboard,
    shell: &mut Shell<'_, Message>,
    value: &mut Value,
    size: Option<u16>,
    font: &Renderer::Font,
    is_secure: bool,
    on_change: &dyn Fn(String) -> Message,
    on_submit: &Option<Message>,
    state: impl FnOnce() -> &'a mut State,
) -> event::Status
where
    Message: Clone,
    Renderer: text::Renderer,
{
    match event {
        Event::Mouse(mouse::Event::ButtonPressed(mouse::Button::Left))
        | Event::Touch(touch::Event::FingerPressed { .. }) => {
            let state = state();
            let is_clicked = layout.bounds().contains(cursor_position);

            state.is_focused = is_clicked;

            if is_clicked {
                let text_layout = layout.children().next().unwrap();
                let target = cursor_position.x - text_layout.bounds().x;

                let click =
                    mouse::Click::new(cursor_position, state.last_click);

                match click.kind() {
                    click::Kind::Single => {
                        let position = if target > 0.0 {
                            let value = if is_secure {
                                value.secure()
                            } else {
                                value.clone()
                            };

                            find_cursor_position(
                                renderer,
                                text_layout.bounds(),
                                font.clone(),
                                size,
                                &value,
                                state,
                                target,
                            )
                        } else {
                            None
                        };

                        state.cursor.move_to(position.unwrap_or(0));
                        state.is_dragging = true;
                    }
                    click::Kind::Double => {
                        if is_secure {
                            state.cursor.select_all(value);
                        } else {
                            let position = find_cursor_position(
                                renderer,
                                text_layout.bounds(),
                                font.clone(),
                                size,
                                value,
                                state,
                                target,
                            )
                            .unwrap_or(0);

                            state.cursor.select_range(
                                value.previous_start_of_word(position),
                                value.next_end_of_word(position),
                            );
                        }

                        state.is_dragging = false;
                    }
                    click::Kind::Triple => {
                        state.cursor.select_all(value);
                        state.is_dragging = false;
                    }
                }

                state.last_click = Some(click);

                return event::Status::Captured;
            }
        }
        Event::Mouse(mouse::Event::ButtonReleased(mouse::Button::Left))
        | Event::Touch(touch::Event::FingerLifted { .. })
        | Event::Touch(touch::Event::FingerLost { .. }) => {
            state().is_dragging = false;
        }
        Event::Mouse(mouse::Event::CursorMoved { position })
        | Event::Touch(touch::Event::FingerMoved { position, .. }) => {
            let state = state();

            if state.is_dragging {
                let text_layout = layout.children().next().unwrap();
                let target = position.x - text_layout.bounds().x;

                let value = if is_secure {
                    value.secure()
                } else {
                    value.clone()
                };

                let position = find_cursor_position(
                    renderer,
                    text_layout.bounds(),
                    font.clone(),
                    size,
                    &value,
                    state,
                    target,
                )
                .unwrap_or(0);

                state
                    .cursor
                    .select_range(state.cursor.start(&value), position);

                return event::Status::Captured;
            }
        }
        Event::Keyboard(keyboard::Event::CharacterReceived(c)) => {
            let state = state();

            if state.is_focused
                && state.is_pasting.is_none()
                && !state.keyboard_modifiers.command()
                && !c.is_control()
            {
                let mut editor = Editor::new(value, &mut state.cursor);

                editor.insert(c);

                let message = (on_change)(editor.contents());
                shell.publish(message);

                return event::Status::Captured;
            }
        }
        Event::Keyboard(keyboard::Event::KeyPressed { key_code, .. }) => {
            let state = state();

            if state.is_focused {
                let modifiers = state.keyboard_modifiers;

                match key_code {
                    keyboard::KeyCode::Enter
                    | keyboard::KeyCode::NumpadEnter => {
                        if let Some(on_submit) = on_submit.clone() {
                            shell.publish(on_submit);
                        }
                    }
                    keyboard::KeyCode::Backspace => {
                        if platform::is_jump_modifier_pressed(modifiers)
                            && state.cursor.selection(value).is_none()
                        {
                            if is_secure {
                                let cursor_pos = state.cursor.end(value);
                                state.cursor.select_range(0, cursor_pos);
                            } else {
                                state.cursor.select_left_by_words(value);
                            }
                        }

                        let mut editor = Editor::new(value, &mut state.cursor);
                        editor.backspace();

                        let message = (on_change)(editor.contents());
                        shell.publish(message);
                    }
                    keyboard::KeyCode::Delete => {
                        if platform::is_jump_modifier_pressed(modifiers)
                            && state.cursor.selection(value).is_none()
                        {
                            if is_secure {
                                let cursor_pos = state.cursor.end(value);
                                state
                                    .cursor
                                    .select_range(cursor_pos, value.len());
                            } else {
                                state.cursor.select_right_by_words(value);
                            }
                        }

                        let mut editor = Editor::new(value, &mut state.cursor);
                        editor.delete();

                        let message = (on_change)(editor.contents());
                        shell.publish(message);
                    }
                    keyboard::KeyCode::Left => {
                        if platform::is_jump_modifier_pressed(modifiers)
                            && !is_secure
                        {
                            if modifiers.shift() {
                                state.cursor.select_left_by_words(value);
                            } else {
                                state.cursor.move_left_by_words(value);
                            }
                        } else if modifiers.shift() {
                            state.cursor.select_left(value)
                        } else {
                            state.cursor.move_left(value);
                        }
                    }
                    keyboard::KeyCode::Right => {
                        if platform::is_jump_modifier_pressed(modifiers)
                            && !is_secure
                        {
                            if modifiers.shift() {
                                state.cursor.select_right_by_words(value);
                            } else {
                                state.cursor.move_right_by_words(value);
                            }
                        } else if modifiers.shift() {
                            state.cursor.select_right(value)
                        } else {
                            state.cursor.move_right(value);
                        }
                    }
                    keyboard::KeyCode::Home => {
                        if modifiers.shift() {
                            state
                                .cursor
                                .select_range(state.cursor.start(value), 0);
                        } else {
                            state.cursor.move_to(0);
                        }
                    }
                    keyboard::KeyCode::End => {
                        if modifiers.shift() {
                            state.cursor.select_range(
                                state.cursor.start(value),
                                value.len(),
                            );
                        } else {
                            state.cursor.move_to(value.len());
                        }
                    }
                    keyboard::KeyCode::C
                        if state.keyboard_modifiers.command() =>
                    {
                        match state.cursor.selection(value) {
                            Some((start, end)) => {
                                clipboard.write(
                                    value.select(start, end).to_string(),
                                );
                            }
                            None => {}
                        }
                    }
                    keyboard::KeyCode::X
                        if state.keyboard_modifiers.command() =>
                    {
                        match state.cursor.selection(value) {
                            Some((start, end)) => {
                                clipboard.write(
                                    value.select(start, end).to_string(),
                                );
                            }
                            None => {}
                        }

                        let mut editor = Editor::new(value, &mut state.cursor);
                        editor.delete();

                        let message = (on_change)(editor.contents());
                        shell.publish(message);
                    }
                    keyboard::KeyCode::V => {
                        if state.keyboard_modifiers.command() {
                            let content = match state.is_pasting.take() {
                                Some(content) => content,
                                None => {
                                    let content: String = clipboard
                                        .read()
                                        .unwrap_or(String::new())
                                        .chars()
                                        .filter(|c| !c.is_control())
                                        .collect();

                                    Value::new(&content)
                                }
                            };

                            let mut editor =
                                Editor::new(value, &mut state.cursor);

                            editor.paste(content.clone());

                            let message = (on_change)(editor.contents());
                            shell.publish(message);

                            state.is_pasting = Some(content);
                        } else {
                            state.is_pasting = None;
                        }
                    }
                    keyboard::KeyCode::A
                        if state.keyboard_modifiers.command() =>
                    {
                        state.cursor.select_all(value);
                    }
                    keyboard::KeyCode::Escape => {
                        state.is_focused = false;
                        state.is_dragging = false;
                        state.is_pasting = None;

                        state.keyboard_modifiers =
                            keyboard::Modifiers::default();
                    }
                    keyboard::KeyCode::Tab
                    | keyboard::KeyCode::Up
                    | keyboard::KeyCode::Down => {
                        return event::Status::Ignored;
                    }
                    _ => {}
                }
            }

            return event::Status::Captured;
        }
        Event::Keyboard(keyboard::Event::KeyReleased { key_code, .. }) => {
            let state = state();

            if state.is_focused {
                match key_code {
                    keyboard::KeyCode::V => {
                        state.is_pasting = None;
                    }
                    keyboard::KeyCode::Tab
                    | keyboard::KeyCode::Up
                    | keyboard::KeyCode::Down => {
                        return event::Status::Ignored;
                    }
                    _ => {}
                }

                return event::Status::Captured;
            }
        }
        Event::Keyboard(keyboard::Event::ModifiersChanged(modifiers)) => {
            let state = state();

            if state.is_focused {
                state.keyboard_modifiers = modifiers;
            }
        }
        _ => {}
    }

    event::Status::Ignored
}

/// Draws the [`TextInput`] with the given [`Renderer`], overriding its
/// [`Value`] if provided.
pub fn draw<Renderer>(
    renderer: &mut Renderer,
    layout: Layout<'_>,
    cursor_position: Point,
    state: &State,
    value: &Value,
    placeholder: &str,
    size: Option<u16>,
    font: &Renderer::Font,
    is_secure: bool,
    style_sheet: &dyn StyleSheet,
) where
    Renderer: text::Renderer,
{
    let secure_value = is_secure.then(|| value.secure());
    let value = secure_value.as_ref().unwrap_or(&value);

    let bounds = layout.bounds();
    let text_bounds = layout.children().next().unwrap().bounds();

    let is_mouse_over = bounds.contains(cursor_position);

    let style = if state.is_focused() {
        style_sheet.focused()
    } else if is_mouse_over {
        style_sheet.hovered()
    } else {
        style_sheet.active()
    };

    renderer.fill_quad(
        renderer::Quad {
            bounds,
            border_radius: style.border_radius,
            border_width: style.border_width,
            border_color: style.border_color,
        },
        style.background,
    );

    let text = value.to_string();
    let size = size.unwrap_or(renderer.default_size());

    let (cursor, offset) = if state.is_focused() {
        match state.cursor.state(&value) {
            cursor::State::Index(position) => {
                let (text_value_width, offset) =
                    measure_cursor_and_scroll_offset(
                        renderer,
                        text_bounds,
                        &value,
                        size,
                        position,
                        font.clone(),
                    );

                (
                    Some((
                        renderer::Quad {
                            bounds: Rectangle {
                                x: text_bounds.x + text_value_width,
                                y: text_bounds.y,
                                width: 1.0,
                                height: text_bounds.height,
                            },
                            border_radius: 0.0,
                            border_width: 0.0,
                            border_color: Color::TRANSPARENT,
                        },
                        style_sheet.value_color(),
                    )),
                    offset,
                )
            }
            cursor::State::Selection { start, end } => {
                let left = start.min(end);
                let right = end.max(start);

                let (left_position, left_offset) =
                    measure_cursor_and_scroll_offset(
                        renderer,
                        text_bounds,
                        &value,
                        size,
                        left,
                        font.clone(),
                    );

                let (right_position, right_offset) =
                    measure_cursor_and_scroll_offset(
                        renderer,
                        text_bounds,
                        &value,
                        size,
                        right,
                        font.clone(),
                    );

                let width = right_position - left_position;

                (
                    Some((
                        renderer::Quad {
                            bounds: Rectangle {
                                x: text_bounds.x + left_position,
                                y: text_bounds.y,
                                width,
                                height: text_bounds.height,
                            },
                            border_radius: 0.0,
                            border_width: 0.0,
                            border_color: Color::TRANSPARENT,
                        },
                        style_sheet.selection_color(),
                    )),
                    if end == right {
                        right_offset
                    } else {
                        left_offset
                    },
                )
            }
        }
    } else {
        (None, 0.0)
    };

    let text_width = renderer.measure_width(
        if text.is_empty() { placeholder } else { &text },
        size,
        font.clone(),
    );

    let render = |renderer: &mut Renderer| {
        if let Some((cursor, color)) = cursor {
            renderer.fill_quad(cursor, color);
        }

        renderer.fill_text(Text {
            content: if text.is_empty() { placeholder } else { &text },
            color: if text.is_empty() {
                style_sheet.placeholder_color()
            } else {
                style_sheet.value_color()
            },
            font: font.clone(),
            bounds: Rectangle {
                y: text_bounds.center_y(),
                width: f32::INFINITY,
                ..text_bounds
            },
            size: f32::from(size),
            horizontal_alignment: alignment::Horizontal::Left,
            vertical_alignment: alignment::Vertical::Center,
        });
    };

    if text_width > text_bounds.width {
        renderer.with_layer(text_bounds, |renderer| {
            renderer.with_translation(Vector::new(-offset, 0.0), render)
        });
    } else {
        render(renderer);
    }
}

/// Computes the current [`mouse::Interaction`] of the [`TextInput`].
pub fn mouse_interaction(
    layout: Layout<'_>,
    cursor_position: Point,
) -> mouse::Interaction {
    if layout.bounds().contains(cursor_position) {
        mouse::Interaction::Text
    } else {
        mouse::Interaction::default()
    }
}

/// Hashes the layout attributes of a [`TextInput`].
pub fn hash_layout(
    state: &mut Hasher,
    width: Length,
    padding: Padding,
    size: Option<u16>,
) {
    use std::hash::Hash;

    std::any::TypeId::of::<State>().hash(state);
    width.hash(state);
    padding.hash(state);
    size.hash(state);
}

impl<'a, Message, Renderer> Widget<Message, Renderer>
    for TextInput<'a, Message, Renderer>
where
    Message: Clone,
    Renderer: text::Renderer,
{
    fn width(&self) -> Length {
        self.width
    }

    fn height(&self) -> Length {
        Length::Shrink
    }

    fn layout(
        &self,
        renderer: &Renderer,
        limits: &layout::Limits,
    ) -> layout::Node {
        layout(renderer, limits, self.width, self.padding, self.size)
    }

    fn on_event(
        &mut self,
        event: Event,
        layout: Layout<'_>,
        cursor_position: Point,
        renderer: &Renderer,
        clipboard: &mut dyn Clipboard,
        shell: &mut Shell<'_, Message>,
    ) -> event::Status {
        update(
            event,
            layout,
            cursor_position,
            renderer,
            clipboard,
            shell,
            &mut self.value,
            self.size,
            &self.font,
            self.is_secure,
            self.on_change.as_ref(),
            &self.on_submit,
            || &mut self.state,
        )
    }

    fn mouse_interaction(
        &self,
        layout: Layout<'_>,
        cursor_position: Point,
        _viewport: &Rectangle,
        _renderer: &Renderer,
    ) -> mouse::Interaction {
        mouse_interaction(layout, cursor_position)
    }

    fn draw(
        &self,
        renderer: &mut Renderer,
        _style: &renderer::Style,
        layout: Layout<'_>,
        cursor_position: Point,
        _viewport: &Rectangle,
    ) {
        draw(
            renderer,
            layout,
            cursor_position,
            &self.state,
            &self.value,
            &self.placeholder,
            self.size,
            &self.font,
            self.is_secure,
            self.style_sheet.as_ref(),
        )
    }
<<<<<<< HEAD

    fn hash_layout(&self, state: &mut Hasher) {
        hash_layout(state, self.width, self.padding, self.size)
    }
=======
>>>>>>> af7cbf00
}

impl<'a, Message, Renderer> From<TextInput<'a, Message, Renderer>>
    for Element<'a, Message, Renderer>
where
    Message: 'a + Clone,
    Renderer: 'a + text::Renderer,
{
    fn from(
        text_input: TextInput<'a, Message, Renderer>,
    ) -> Element<'a, Message, Renderer> {
        Element::new(text_input)
    }
}

/// The state of a [`TextInput`].
#[derive(Debug, Default, Clone)]
pub struct State {
    is_focused: bool,
    is_dragging: bool,
    is_pasting: Option<Value>,
    last_click: Option<mouse::Click>,
    cursor: Cursor,
    keyboard_modifiers: keyboard::Modifiers,
    // TODO: Add stateful horizontal scrolling offset
}

impl State {
    /// Creates a new [`State`], representing an unfocused [`TextInput`].
    pub fn new() -> Self {
        Self::default()
    }

    /// Creates a new [`State`], representing a focused [`TextInput`].
    pub fn focused() -> Self {
        Self {
            is_focused: true,
            is_dragging: false,
            is_pasting: None,
            last_click: None,
            cursor: Cursor::default(),
            keyboard_modifiers: keyboard::Modifiers::default(),
        }
    }

    /// Returns whether the [`TextInput`] is currently focused or not.
    pub fn is_focused(&self) -> bool {
        self.is_focused
    }

    /// Returns the [`Cursor`] of the [`TextInput`].
    pub fn cursor(&self) -> Cursor {
        self.cursor
    }

    /// Focuses the [`TextInput`].
    pub fn focus(&mut self) {
        self.is_focused = true;
    }

    /// Unfocuses the [`TextInput`].
    pub fn unfocus(&mut self) {
        self.is_focused = false;
    }

    /// Moves the [`Cursor`] of the [`TextInput`] to the front of the input text.
    pub fn move_cursor_to_front(&mut self) {
        self.cursor.move_to(0);
    }

    /// Moves the [`Cursor`] of the [`TextInput`] to the end of the input text.
    pub fn move_cursor_to_end(&mut self) {
        self.cursor.move_to(usize::MAX);
    }

    /// Moves the [`Cursor`] of the [`TextInput`] to an arbitrary location.
    pub fn move_cursor_to(&mut self, position: usize) {
        self.cursor.move_to(position);
    }

    /// Selects all the content of the [`TextInput`].
    pub fn select_all(&mut self) {
        self.cursor.select_range(0, usize::MAX);
    }
}

mod platform {
    use crate::keyboard;

    pub fn is_jump_modifier_pressed(modifiers: keyboard::Modifiers) -> bool {
        if cfg!(target_os = "macos") {
            modifiers.alt()
        } else {
            modifiers.control()
        }
    }
}

fn offset<Renderer>(
    renderer: &Renderer,
    text_bounds: Rectangle,
    font: Renderer::Font,
    size: u16,
    value: &Value,
    state: &State,
) -> f32
where
    Renderer: text::Renderer,
{
    if state.is_focused() {
        let cursor = state.cursor();

        let focus_position = match cursor.state(value) {
            cursor::State::Index(i) => i,
            cursor::State::Selection { end, .. } => end,
        };

        let (_, offset) = measure_cursor_and_scroll_offset(
            renderer,
            text_bounds,
            value,
            size,
            focus_position,
            font,
        );

        offset
    } else {
        0.0
    }
}

fn measure_cursor_and_scroll_offset<Renderer>(
    renderer: &Renderer,
    text_bounds: Rectangle,
    value: &Value,
    size: u16,
    cursor_index: usize,
    font: Renderer::Font,
) -> (f32, f32)
where
    Renderer: text::Renderer,
{
    let text_before_cursor = value.until(cursor_index).to_string();

    let text_value_width =
        renderer.measure_width(&text_before_cursor, size, font);

    let offset = ((text_value_width + 5.0) - text_bounds.width).max(0.0);

    (text_value_width, offset)
}

/// Computes the position of the text cursor at the given X coordinate of
/// a [`TextInput`].
fn find_cursor_position<Renderer>(
    renderer: &Renderer,
    text_bounds: Rectangle,
    font: Renderer::Font,
    size: Option<u16>,
    value: &Value,
    state: &State,
    x: f32,
) -> Option<usize>
where
    Renderer: text::Renderer,
{
    let size = size.unwrap_or(renderer.default_size());

    let offset =
        offset(renderer, text_bounds, font.clone(), size, &value, &state);

    renderer
        .hit_test(
            &value.to_string(),
            size.into(),
            font.clone(),
            Size::INFINITY,
            Point::new(x + offset, text_bounds.height / 2.0),
            true,
        )
        .map(text::Hit::cursor)
}<|MERGE_RESOLUTION|>--- conflicted
+++ resolved
@@ -725,21 +725,6 @@
     }
 }
 
-/// Hashes the layout attributes of a [`TextInput`].
-pub fn hash_layout(
-    state: &mut Hasher,
-    width: Length,
-    padding: Padding,
-    size: Option<u16>,
-) {
-    use std::hash::Hash;
-
-    std::any::TypeId::of::<State>().hash(state);
-    width.hash(state);
-    padding.hash(state);
-    size.hash(state);
-}
-
 impl<'a, Message, Renderer> Widget<Message, Renderer>
     for TextInput<'a, Message, Renderer>
 where
@@ -819,13 +804,6 @@
             self.style_sheet.as_ref(),
         )
     }
-<<<<<<< HEAD
-
-    fn hash_layout(&self, state: &mut Hasher) {
-        hash_layout(state, self.width, self.padding, self.size)
-    }
-=======
->>>>>>> af7cbf00
 }
 
 impl<'a, Message, Renderer> From<TextInput<'a, Message, Renderer>>
